--- conflicted
+++ resolved
@@ -13,24 +13,18 @@
 from transformers import AutoModelForCausalLM, AutoTokenizer, CLIPProcessor, CLIPModel
 import faiss
 from typing import List, Optional
-<<<<<<< HEAD
-from googletrans import Translator
-
-# from pydantic import BaseModel  # Not needed since we use plain dicts
-import uvicorn
-
-=======
 from pydantic import BaseModel
 from googletrans import Translator
 
 import uvicorn
+
 
 # Pydantic models for API requests
 class BatchSimilarityRequest(BaseModel):
     frame_ids: List[int]
     text_queries: List[str]
 
->>>>>>> 3edad4f6
+
 # Configuration - Updated to match file 2's database structure
 DATABASE_FILE = "D:/keyframe_embeddings_clip.db"
 FAISS_INDEX_FILE = "D:/keyframe_faiss_clip.index"
@@ -108,18 +102,10 @@
 
 
 def extract_subjects_actions(tokenizer, model, query: str) -> str:
-<<<<<<< HEAD
     system = (
         "You are a helpful assistant that specializes in natural language. "
         "Try to extract and list out all the subject, its features and some actions INSIDE of the query. "
         "Only return the compact list like in the example; do not add any special character and do not add any new information that is not present in the query; NO EXPLANATION"
-=======
-
-    system = (
-        "You are a helpful assistant that specializes in natural language. "
-        "Try to extract and list out all the subject, its features and some actions inside of the query. "
-        "Only return the compact list like in the example; do not add any special character; NO EXPLANATION"
->>>>>>> 3edad4f6
         "Example 1:\n"
         "- Input: On a white round plate is a glass of panna cotta. A hand places two more glasses of panna cotta on the plate. Each panna cotta has a smooth ivory cream layer, decorated with a few slices of red grapes and green mint leaves for a fresh highlight. Next to the plate are two edible flowers (red and yellow) to add to the beauty."
         "- Output: white round plate, panna cotta glass, there is hand, panna cotta glasses, placing on plate, panna cotta, ivory white smooth cream, topped with red grape slices and green mint leaves plate, edible flowers (red and yellow), enhance portion"
@@ -623,13 +609,10 @@
         True, description="Auto-translate non-English queries to English"
     ),
     target_lang: str = Query("en", description="Target language for translation"),
-<<<<<<< HEAD
     use_keyword_parser: bool = Query(
         True,
         description="Whether to use LLM-based keyword parser to extract subjects/actions",
     ),
-=======
->>>>>>> 3edad4f6
 ):
     """Search images by text query with optional translation"""
     if not query.strip():
@@ -642,18 +625,12 @@
     if translate:
         query, translated = translate_text(query, target_lang)
 
-<<<<<<< HEAD
     if use_keyword_parser and KEYWORD_PARSER_MODEL is not None:
         try:
             query = extract_subjects_actions(llm_tokenizer, llm_model, query)
             print(f"Extracted query: {query}")
         except Exception as e:
             print(f"Keyword parser failed, falling back to raw query: {e}")
-=======
-    if KEYWORD_PARSER_MODEL is not None:
-        query = extract_subjects_actions(llm_tokenizer, llm_model, query)
-        print(f"Extracted query: {query}")
->>>>>>> 3edad4f6
 
     try:
         # Encode text query
@@ -932,8 +909,6 @@
     }
 
 
-<<<<<<< HEAD
-=======
 @app.post("/similarity/frame-text")
 async def calculate_frame_text_similarity(
     frame_id: int = Query(..., description="Frame ID to calculate similarity for"),
@@ -942,7 +917,7 @@
     """Calculate similarity between a specific frame and text query"""
     if not text_query.strip():
         raise HTTPException(status_code=400, detail="Text query cannot be empty")
-    
+
     try:
         # Get frame embedding from database
         conn = get_db_connection()
@@ -952,36 +927,40 @@
         )
         row = cursor.fetchone()
         conn.close()
-        
+
         if not row or row["embedding"] is None:
-            raise HTTPException(status_code=404, detail="Frame not found or no embedding available")
-        
+            raise HTTPException(
+                status_code=404, detail="Frame not found or no embedding available"
+            )
+
         frame_embedding = row["embedding"]
-        
+
         # Ensure frame embedding is normalized
         frame_embedding = frame_embedding / np.linalg.norm(frame_embedding)
-        
+
         # Get text embedding
         text_embedding = encode_text(text_query)
         text_embedding = text_embedding.flatten()
-        
+
         # Calculate cosine similarity
         similarity = float(np.dot(frame_embedding, text_embedding))
-        
+
         # Clamp to [0, 1] range
         similarity = max(0.0, min(1.0, similarity))
-        
+
         return {
             "frame_id": frame_id,
             "text_query": text_query,
-            "similarity": similarity
+            "similarity": similarity,
         }
-        
+
     except HTTPException as he:
         raise he
     except Exception as e:
         print(f"Error calculating frame-text similarity: {e}")
-        raise HTTPException(status_code=500, detail=f"Similarity calculation error: {str(e)}")
+        raise HTTPException(
+            status_code=500, detail=f"Similarity calculation error: {str(e)}"
+        )
 
 
 @app.post("/similarity/batch-matrix")
@@ -990,104 +969,120 @@
     # Extract data from request body
     frame_ids = request.frame_ids
     text_queries = request.text_queries
-    
+
     if not frame_ids:
         raise HTTPException(status_code=400, detail="Frame IDs list cannot be empty")
     if not text_queries:
         raise HTTPException(status_code=400, detail="Text queries list cannot be empty")
-    
+
     # Limit batch size to prevent memory issues
     max_frames = 200
     max_queries = 10
-    
+
     if len(frame_ids) > max_frames:
-        raise HTTPException(status_code=400, detail=f"Too many frames. Maximum: {max_frames}")
+        raise HTTPException(
+            status_code=400, detail=f"Too many frames. Maximum: {max_frames}"
+        )
     if len(text_queries) > max_queries:
-        raise HTTPException(status_code=400, detail=f"Too many queries. Maximum: {max_queries}")
-    
-    try:
-        print(f"🚀 Batch similarity computation: {len(text_queries)} queries × {len(frame_ids)} frames")
-        print(f"📝 Frame IDs: {frame_ids[:5]}..." if len(frame_ids) > 5 else f"📝 Frame IDs: {frame_ids}")
+        raise HTTPException(
+            status_code=400, detail=f"Too many queries. Maximum: {max_queries}"
+        )
+
+    try:
+        print(
+            f"🚀 Batch similarity computation: {len(text_queries)} queries × {len(frame_ids)} frames"
+        )
+        print(
+            f"📝 Frame IDs: {frame_ids[:5]}..."
+            if len(frame_ids) > 5
+            else f"📝 Frame IDs: {frame_ids}"
+        )
         print(f"📝 Text queries: {text_queries}")
         start_time = time.time()
-        
+
         # Get all frame embeddings in one database query
         conn = get_db_connection()
         cursor = conn.cursor()
         placeholders = ",".join(["?" for _ in frame_ids])
         cursor.execute(
             f"SELECT id, embedding FROM keyframe_embeddings WHERE id IN ({placeholders}) ORDER BY id",
-            frame_ids
+            frame_ids,
         )
         rows = cursor.fetchall()
         conn.close()
-        
+
         if len(rows) != len(frame_ids):
             missing_ids = set(frame_ids) - {row["id"] for row in rows}
-            raise HTTPException(status_code=404, detail=f"Frames not found: {list(missing_ids)}")
-        
+            raise HTTPException(
+                status_code=404, detail=f"Frames not found: {list(missing_ids)}"
+            )
+
         # Create ID to index mapping to preserve order
         id_to_row = {row["id"]: row for row in rows}
-        
+
         # Build frame embeddings matrix [num_frames, embedding_dim] - preserve order
         frame_embeddings = []
         for frame_id in frame_ids:
             embedding = id_to_row[frame_id]["embedding"]
             if embedding is None:
-                raise HTTPException(status_code=404, detail=f"No embedding for frame {frame_id}")
+                raise HTTPException(
+                    status_code=404, detail=f"No embedding for frame {frame_id}"
+                )
             # Normalize
             embedding = embedding / np.linalg.norm(embedding)
             frame_embeddings.append(embedding)
-        
-        frame_embeddings_matrix = np.array(frame_embeddings).astype("float32")  # [num_frames, dim]
-        
+
+        frame_embeddings_matrix = np.array(frame_embeddings).astype(
+            "float32"
+        )  # [num_frames, dim]
+
         # Build text embeddings matrix [num_queries, embedding_dim]
         text_embeddings = []
         for query in text_queries:
             if not query.strip():
-                raise HTTPException(status_code=400, detail="Text query cannot be empty")
+                raise HTTPException(
+                    status_code=400, detail="Text query cannot be empty"
+                )
             text_embedding = encode_text(query.strip())
             text_embeddings.append(text_embedding.flatten())
-        
-        text_embeddings_matrix = np.array(text_embeddings).astype("float32")  # [num_queries, dim]
-        
+
+        text_embeddings_matrix = np.array(text_embeddings).astype(
+            "float32"
+        )  # [num_queries, dim]
+
         # Vectorized similarity computation: [num_queries, num_frames]
         # similarity_matrix[i, j] = similarity between query i and frame j
         similarity_matrix = np.dot(text_embeddings_matrix, frame_embeddings_matrix.T)
-        
+
         # Clamp to [0, 1] range
         similarity_matrix = np.clip(similarity_matrix, 0.0, 1.0)
-        
+
         end_time = time.time()
         computation_time = (end_time - start_time) * 1000  # Convert to milliseconds
-        
+
         print(f"✅ Vectorized computation completed in {computation_time:.2f}ms")
-        
+
         return {
             "frame_ids": frame_ids,
             "text_queries": text_queries,
             "similarity_matrix": similarity_matrix.tolist(),  # [num_queries, num_frames]
             "shape": [len(text_queries), len(frame_ids)],
-            "computation_time_ms": computation_time
+            "computation_time_ms": computation_time,
         }
-        
+
     except HTTPException as he:
         raise he
     except Exception as e:
         print(f"Error calculating batch similarity matrix: {e}")
         import traceback
+
         traceback.print_exc()
         raise HTTPException(status_code=500, detail=f"Batch similarity error: {str(e)}")
 
 
->>>>>>> 3edad4f6
 # Serve static files (images) - Keep original path structure
 app.mount("/images", StaticFiles(directory="D:/keyframes"), name="images")
 app.mount("/static", StaticFiles(directory="static"), name="static")
 
 if __name__ == "__main__":
-<<<<<<< HEAD
-    uvicorn.run(app, host="0.0.0.0", port=8002)
-=======
-    uvicorn.run(app, host="0.0.0.0", port=8001)
->>>>>>> 3edad4f6
+    uvicorn.run(app, host="0.0.0.0", port=8002)