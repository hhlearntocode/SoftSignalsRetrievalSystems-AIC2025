<!DOCTYPE html>
<html lang="vi">
<head>
    <meta charset="UTF-8">
    <meta name="viewport" content="width=device-width, initial-scale=1.0">
    <title>Image Retrieval System</title>
    <link href="https://cdnjs.cloudflare.com/ajax/libs/bootstrap/5.3.2/css/bootstrap.min.css" rel="stylesheet">
    <link href="https://cdnjs.cloudflare.com/ajax/libs/font-awesome/6.4.0/css/all.min.css" rel="stylesheet">
    <link href="static/style.css?v=20250913" rel="stylesheet">
</head>
<body>
    <div class="container-fluid">
        <!-- Header -->
        <header class="row bg-primary text-white py-3">
            <div class="col">
                <h1 class="h3 mb-0">
                    <i class="fas fa-search me-2"></i>
                    Image Retrieval System
                </h1>
                <p class="mb-0">Search images using text descriptions or image similarity</p>
            </div>
        </header>

        <!-- Search Controls -->
        <div class="row py-4 bg-light">
            <div class="col-md-8 mx-auto">
                <!-- Search Tabs -->
                <ul class="nav nav-tabs mb-3" id="searchTabs">
                    <li class="nav-item">
                        <button class="nav-link active" id="text-tab" data-bs-toggle="tab" data-bs-target="#text-search">
                            <i class="fas fa-font me-2"></i>Text Search
                        </button>
                    </li>
                    <li class="nav-item">
                        <button class="nav-link" id="image-tab" data-bs-toggle="tab" data-bs-target="#image-search">
                            <i class="fas fa-image me-2"></i>Image Search
                        </button>
                    </li>
                    <li class="nav-item">
                        <button class="nav-link" id="trake-tab" data-bs-toggle="tab" data-bs-target="#trake-search">
                            <i class="fas fa-video me-2"></i>TRAKE Search
                        </button>
                    </li>
                    <li class="nav-item">
<<<<<<< HEAD
=======
                        <button class="nav-link" id="video-agg-tab" data-bs-toggle="tab" data-bs-target="#video-agg-search">
                            <i class="fas fa-list-ol me-2"></i>Top-k Video
                        </button>
                    </li>
                    <li class="nav-item">
>>>>>>> 3edad4f6
                        <button class="nav-link" id="debug-tab" data-bs-toggle="tab" data-bs-target="#debug-panel">
                            <i class="fas fa-bug me-2"></i>Debug TRAKE
                        </button>
                    </li>
                </ul>

                <!-- Search Content -->
                <div class="tab-content" id="searchTabContent">
                    <!-- Text Search -->
                    <div class="tab-pane fade show active" id="text-search">
                        <div class="row g-3">
                            <div class="col-md-6">
                                <label class="form-label">Text Query:</label>
                                <input type="text" id="textQuery" class="form-control" 
                                       placeholder="Describe what you're looking for...">
                            </div>
                            <div class="col-md-2">
                                <label class="form-label">Top K:</label>
                                <select id="textTopK" class="form-select">
                                    <option value="5">5 results</option>
                                    <option value="10" selected>10 results</option>
                                    <option value="20">20 results</option>
                                    <option value="50">50 results</option>
                                    <option value="100">100 results</option>
                                </select>
                            </div>
                            <div class="col-md-2">
                                <label class="form-label">Video Filter:</label>
                                <input type="text" id="textVideoFilter" class="form-control" 
                                       placeholder="Video ID (optional)">
                            </div>
                            <div class="col-md-2">
                                <label class="form-label">&nbsp;</label>
                                <button onclick="searchByText()" class="btn btn-primary w-100">
                                    <i class="fas fa-search me-1"></i>Search
                                </button>
                            </div>
                        </div>
                        <div class="row g-3 mt-1">
                            <div class="col-md-6">
                                <div class="form-check">
                                    <input class="form-check-input" type="checkbox" id="useKeywordParser" checked>
                                    <label class="form-check-label" for="useKeywordParser">
                                        Dùng keyword parser
                                    </label>
                                </div>
                            </div>
                        </div>
                    </div>

                    <!-- Image Search -->
                    <div class="tab-pane fade" id="image-search">
                        <div class="row g-3">
                            <div class="col-md-6">
                                <label class="form-label">Upload Image:</label>
                                <input type="file" id="imageFile" class="form-control" accept="image/*">
                                <div id="imageDropZone" class="image-drop-zone mt-2">\n                                    <div class="drop-zone-content">\n                                        <i class="fas fa-cloud-upload-alt fa-2x mb-2"></i>\n                                        <p class="mb-1"><strong>Drag & drop images here</strong></p>\n                                        <p class="small text-muted mb-1">or press <kbd>Ctrl+V</kbd> to paste from clipboard</p>\n                                        <p class="small text-muted">Supports: JPG, PNG, GIF</p>\n                                    </div>\n                                </div>\n                                <div id="imagePreview" class="mt-2"></div>
                            </div>
                            <div class="col-md-2">
                                <label class="form-label">Top K:</label>
                                <select id="imageTopK" class="form-select">
                                    <option value="5">5 results</option>
                                    <option value="10" selected>10 results</option>
                                    <option value="20">20 results</option>
                                    <option value="50">50 results</option>
                                    <option value="100">100 results</option>
                                </select>
                            </div>
                            <div class="col-md-2">
                                <label class="form-label">Video Filter:</label>
                                <input type="text" id="imageVideoFilter" class="form-control" 
                                       placeholder="Video ID (optional)">
                            </div>
                            <div class="col-md-2">
                                <label class="form-label">&nbsp;</label>
                                <button onclick="searchByImage()" class="btn btn-primary w-100">
                                    <i class="fas fa-search me-1"></i>Search
                                </button>
                            </div>
                        </div>
                    </div>

                    <!-- TRAKE Search -->
                    <div class="tab-pane fade" id="trake-search">
                        <!-- Search Controls -->
                        <div class="row g-3 mb-4">
                            <div class="col-md-2">
                                <label class="form-label">Top K:</label>
                                <select id="trakeTopK" class="form-select">
                                    <option value="5">5 results</option>
                                    <option value="10" selected>10 results</option>
                                    <option value="20">20 results</option>
                                    <option value="50">50 results</option>
                                    <option value="100">100 results</option>
                                </select>
                            </div>
                            <div class="col-md-2">
                                <label class="form-label">Similarity Threshold:</label>
                                <input type="number" id="similarityThreshold" class="form-control" 
                                       value="0.7" min="0" max="1" step="0.1" 
                                       placeholder="0.7">
                            </div>
                            <div class="col-md-2">
                                <label class="form-label">Score Threshold:</label>
                                <input type="number" id="scoreThreshold" class="form-control" 
                                       value="0.6" min="0" max="1" step="0.1" 
                                       placeholder="0.6">
                            </div>
                            <div class="col-md-2">
                                <label class="form-label">Search Window:</label>
                                <input type="number" id="searchWindow" class="form-control" 
                                       value="300" min="50" max="1000" step="50" 
                                       placeholder="300">
                            </div>
                            <div class="col-md-2">
                                <label class="form-label">Max Gap:</label>
                                <input type="number" id="maxTemporalGap" class="form-control" 
                                       value="150" min="50" max="500" step="25" 
                                       placeholder="150">
                            </div>
                            <div class="col-md-2">
                                <label class="form-label">&nbsp;</label>
                                <button onclick="performTRAKESequenceSearch()" class="btn btn-warning w-100">
                                    <i class="fas fa-video me-1"></i>Enhanced TRAKE
                                </button>
                            </div>
                        </div>
                        
                        <!-- Advanced Configuration (Collapsible) -->
                        <div class="mb-4">
                            <button class="btn btn-outline-secondary btn-sm" type="button" data-bs-toggle="collapse" data-bs-target="#advancedConfig">
                                <i class="fas fa-cog me-1"></i>Advanced Configuration
                            </button>
                            <div class="collapse mt-3" id="advancedConfig">
                                <div class="card">
                                    <div class="card-body">
                                        <div class="row g-3">
                                            <div class="col-md-3">
                                                <label class="form-label">Min Completeness:</label>
                                                <input type="number" id="minCompleteness" class="form-control" 
                                                       value="0.6" min="0" max="1" step="0.1" 
                                                       title="Minimum percentage of events that must be found">
                                            </div>
                                            <div class="col-md-3">
                                                <label class="form-label">Temporal Weight:</label>
                                                <input type="number" id="temporalWeight" class="form-control" 
                                                       value="0.3" min="0" max="1" step="0.1" 
                                                       title="Weight for temporal continuity in scoring">
                                            </div>
                                            <div class="col-md-3">
                                                <label class="form-label">Completeness Weight:</label>
                                                <input type="number" id="completenessWeight" class="form-control" 
                                                       value="0.2" min="0" max="1" step="0.1" 
                                                       title="Weight for sequence completeness in scoring">
                                            </div>
                                            <div class="col-md-3">
                                                <label class="form-label"><small class="text-muted">Removed:</small> Early Stop</label>
                                                <div class="form-control-plaintext">
                                                    <small class="text-muted">No early filtering - all candidates passed to Phase 2</small>
                                                </div>
                                            </div>
                                        </div>
                                    </div>
                                </div>
                            </div>
                        </div>

                        <!-- Events Section -->
                        <div class="mb-3">
                            <div class="d-flex justify-content-between align-items-center mb-2">
                                <h5>Events Sequence (2+ Events)</h5>
                                <div class="btn-group">
                                    <button class="btn btn-success btn-sm" onclick="addNewEventRow()" id="addEventButton">
                                        <i class="fas fa-plus me-1"></i>Add Event
                                    </button>
                                    <button class="btn btn-secondary btn-sm" onclick="initializeTRAKEEvents()" id="resetEventsButton">
                                        <i class="fas fa-refresh me-1"></i>Reset Events
                                    </button>
                                </div>
                            </div>
                            <div id="eventsContainer">
                                <!-- Event rows will be generated here -->
                            </div>
                        </div>
                        
                        <!-- Enhanced TRAKE Algorithm Information -->
                        <div class="alert alert-info mt-3" role="alert">
                            <i class="fas fa-info-circle me-2"></i>
                            <strong>Enhanced TRAKE Sequence Search Algorithm:</strong> 
                            <div class="row mt-2">
                                <div class="col-md-6">
                                    <h6>How it works:</h6>
                                    <ul class="mb-2">
                                        <li><strong>Enhanced Query Merging:</strong> Combines events with temporal markers</li>
                                        <li><strong>Pivot-Based Discovery:</strong> Finds best matching frames as sequence anchors</li>
                                        <li><strong>Frame-Number Windowed Search:</strong> Searches using frame numbers (keyframe_n) for efficiency</li>
                                        <li><strong>Matrix Similarity Computation:</strong> Batch computes all event-frame similarities simultaneously</li>
                                        <li><strong>Multi-Component Scoring:</strong> Advanced scoring with temporal, completeness, and consistency factors</li>
                                    </ul>
                                </div>
                                <div class="col-md-6">
                                    <h6>Configuration Tips:</h6>
                                    <ul class="mb-2">
                                        <li><strong>Search Window:</strong> Frame numbers to search around pivot (larger = more comprehensive)</li>
                                        <li><strong>Max Gap:</strong> Maximum frame number difference between consecutive events</li>
                                        <li><strong>Similarity Threshold:</strong> Minimum frame-to-event similarity (0.0-1.0)</li>
                                        <li><strong>Score Threshold:</strong> Minimum final sequence score to display (0.0-1.0)</li>
                                    </ul>
                                </div>
                            </div>
                            <p class="mb-0 mt-2"><small class="text-muted">
                                <strong>Algorithm:</strong> Enhanced Temporal Search with Pivot Selection, Windowed Discovery, and Multi-Component Scoring (from alg.md specification)
                            </small></p>
                        </div>
                    </div>

<<<<<<< HEAD
=======
                    <!-- Top-k Video Aggregator -->
                    <div class="tab-pane fade" id="video-agg-search">
                        <div class="row g-3 mb-4">
                            <div class="col-md-3">
                                <label class="form-label">Top K Videos:</label>
                                <select id="videoAggTopK" class="form-select">
                                    <option value="5">Top 5</option>
                                    <option value="10" selected>Top 10</option>
                                    <option value="20">Top 20</option>
                                </select>
                            </div>
                            <div class="col-md-3">
                                <label class="form-label">Per-query Depth:</label>
                                <select id="videoAggPerQueryK" class="form-select" title="How many frame results per event to consider">
                                    <option value="10">Top 10 frames</option>
                                    <option value="20" selected>Top 20 frames</option>
                                    <option value="50">Top 50 frames</option>
                                    <option value="100">Top 100 frames</option>
                                </select>
                            </div>
                            <div class="col-md-3">
                                <label class="form-label">Video Filter (optional):</label>
                                <input type="text" id="videoAggVideoFilter" class="form-control" placeholder="video1,video2 (optional)">
                            </div>
                            <div class="col-md-3">
                                <label class="form-label">&nbsp;</label>
                                <button onclick="performTopKVideoSearch()" class="btn btn-primary w-100">
                                    <i class="fas fa-magnifying-glass me-1"></i>Aggregate Search
                                </button>
                            </div>
                        </div>

                        <div class="mb-3">
                            <div class="d-flex justify-content-between align-items-center mb-2">
                                <h5>Event Queries</h5>
                                <div class="btn-group">
                                    <button class="btn btn-success btn-sm" onclick="addVideoEventRow()" id="videoAggAddEventButton">
                                        <i class="fas fa-plus me-1"></i>Add Event
                                    </button>
                                    <button class="btn btn-secondary btn-sm" onclick="initializeVideoAggregatorEvents()" id="videoAggResetEventsButton">
                                        <i class="fas fa-rotate me-1"></i>Reset
                                    </button>
                                </div>
                            </div>
                            <div id="videoAggEventsContainer"></div>
                        </div>

                        <div class="alert alert-info mt-2">
                            <i class="fas fa-info-circle me-2"></i>
                            Enter 1 or more event descriptions. Each event runs a normal text search; results are scored with rank-discounted, similarity-weighted points and summed per video to produce Top-k videos.
                        </div>
                    </div>

>>>>>>> 3edad4f6
                    <!-- Debug Panel -->
                    <div class="tab-pane fade" id="debug-panel">
                        <!-- Debug Controls -->
                        <div class="row g-3 mb-4">
                            <div class="col-md-3">
                                <label class="form-label">Debug Level:</label>
                                <select id="debugLevel" class="form-select">
                                    <option value="basic">Basic</option>
                                    <option value="detailed" selected>Detailed</option>
                                    <option value="verbose">Verbose</option>
                                </select>
                            </div>
                            <div class="col-md-3">
                                <label class="form-label">Test Events:</label>
                                <select id="debugTestEvents" class="form-select">
                                    <option value="">Custom Events</option>
                                    <option value="simple">Simple Test (2 events)</option>
                                    <option value="complex">Complex Test (4 events)</option>
                                </select>
                            </div>
                            <div class="col-md-3">
                                <label class="form-label">Max Debug Results:</label>
                                <select id="debugMaxResults" class="form-select">
                                    <option value="5">5 results</option>
                                    <option value="10" selected>10 results</option>
                                    <option value="20">20 results</option>
                                </select>
                            </div>
                            <div class="col-md-3">
                                <label class="form-label">&nbsp;</label>
                                <button onclick="startDebugTRAKE()" class="btn btn-danger w-100">
                                    <i class="fas fa-play me-1"></i>Start Debug
                                </button>
                            </div>
                        </div>

                        <!-- Debug Test Events -->
                        <div class="mb-4">
                            <h6>Debug Test Events:</h6>
                            <div id="debugEventsContainer">
                                <div class="row g-2">
                                    <div class="col-md-4">
                                        <input type="text" class="form-control" id="debugEvent1" placeholder="Event 1: e.g., 'person walking'">
                                    </div>
                                    <div class="col-md-4">
                                        <input type="text" class="form-control" id="debugEvent2" placeholder="Event 2: e.g., 'car driving'">
                                    </div>
                                    <div class="col-md-4">
                                        <input type="text" class="form-control" id="debugEvent3" placeholder="Event 3 (optional)">
                                    </div>
                                </div>
                            </div>
                        </div>

                        <!-- Debug Progress -->
                        <div id="debugProgress" class="mb-4" style="display: none;">
                            <div class="card">
                                <div class="card-header">
                                    <h6 class="mb-0">🐛 Debug Progress</h6>
                                </div>
                                <div class="card-body">
                                    <div class="progress mb-3">
                                        <div id="debugProgressBar" class="progress-bar" role="progressbar" style="width: 0%"></div>
                                    </div>
                                    <div id="debugCurrentStep" class="text-muted">Ready to start debugging...</div>
                                </div>
                            </div>
                        </div>

                        <!-- Debug Results Container -->
                        <div id="debugResults">
                            <div class="text-center text-muted py-5">
                                <i class="fas fa-bug fa-3x mb-3"></i>
                                <h4>TRAKE Algorithm Debugger</h4>
                                <p>This tool helps you debug the TRAKE sequence search algorithm step by step.</p>
                                <ul class="list-unstyled mt-3">
                                    <li><strong>Phase 1:</strong> Query merging and initial search</li>
                                    <li><strong>Phase 2:</strong> Pivot selection and sequence building</li>
                                    <li><strong>Phase 3:</strong> Advanced scoring and ranking</li>
                                </ul>
                            </div>
                        </div>

                        <!-- Debug Information -->
                        <div class="alert alert-info mt-4" role="alert">
                            <i class="fas fa-info-circle me-2"></i>
                            <strong>Debug Features:</strong>
                            <ul class="mb-0 mt-2">
                                <li><strong>Step-by-step execution:</strong> See each phase of the algorithm</li>
                                <li><strong>Similarity matrix visualization:</strong> View all event-frame similarities</li>
                                <li><strong>Candidate analysis:</strong> Inspect why candidates were selected or rejected</li>
                                <li><strong>Scoring breakdown:</strong> Detailed scoring component analysis</li>
                                <li><strong>Performance metrics:</strong> Timing and efficiency statistics</li>
                            </ul>
                        </div>
                    </div>
                </div>
            </div>
        </div>

        <!-- Loading -->
        <div id="loading" class="text-center py-4" style="display: none;">
            <div class="spinner-border text-primary" role="status">
                <span class="visually-hidden">Loading...</span>
            </div>
            <p class="mt-2">Searching...</p>
        </div>

        <!-- Results -->
        <div class="row py-4">
            <div class="col">
                <div id="searchResults">
                    <div class="text-center text-muted py-5">
                        <i class="fas fa-search fa-3x mb-3"></i>
                        <h4>Ready to search</h4>
                        <p>Enter a text query or upload an image to get started</p>
                    </div>
                </div>
            </div>
        </div>
    </div>

    <!-- Frame Viewer Modal -->
    <div class="modal fade" id="frameModal" tabindex="-1">
        <div class="modal-dialog modal-xl">
            <div class="modal-content">
                <div class="modal-header">
                    <h5 class="modal-title">Frame Viewer</h5>
                    <button type="button" class="btn-close" data-bs-dismiss="modal"></button>
                </div>
                <div class="modal-body">
                    <div id="frameViewer"></div>
                </div>
                <div class="modal-footer">
                    <div class="d-flex align-items-center me-auto">
                        <label class="form-label me-2 mb-0">Surrounding frames:</label>
                        <select id="windowSizeSelect" class="form-select" style="width: auto;" onchange="updateSurroundingFrames()">
                            <option value="3">±3 frames</option>
                            <option value="5" selected>±5 frames</option>
                            <option value="10">±10 frames</option>
                            <option value="20">±20 frames</option>
                            <option value="50">±50 frames</option>
                        </select>
                    </div>
                    <button type="button" class="btn btn-warning" onclick="goToTRAKESearch()">
                        <i class="fas fa-video me-1"></i>Go to TRAKE
                    </button>
                    <button type="button" class="btn btn-secondary" data-bs-dismiss="modal">Close</button>
                </div>
            </div>
        </div>
    </div>

    <!-- YouTube Modal -->
    <div class="modal fade" id="youtubeModal" tabindex="-1">
        <div class="modal-dialog modal-xl">
            <div class="modal-content">
                <div class="modal-header">
                    <h5 class="modal-title">YouTube Video</h5>
                    <button type="button" class="btn-close" data-bs-dismiss="modal"></button>
                </div>
                <div class="modal-body">
                    <div id="youtubePlayer" class="text-center">
                        <div class="spinner-border text-primary" role="status">
                            <span class="visually-hidden">Loading video...</span>
                        </div>
                    </div>
                </div>
            </div>
        </div>
    </div>

    <!-- Sequence Viewer Modal -->
    <div class="modal fade" id="sequenceModal" tabindex="-1">
        <div class="modal-dialog modal-xl">
            <div class="modal-content">
                <div class="modal-header">
                    <h5 class="modal-title">Event Sequence Viewer</h5>
                    <button type="button" class="btn-close" data-bs-dismiss="modal"></button>
                </div>
                <div class="modal-body">
                    <div id="sequenceViewer"></div>
                </div>
                <div class="modal-footer">
                    <button type="button" class="btn btn-success" onclick="exportSequenceCSV()">
                        <i class="fas fa-download me-1"></i>Export CSV
                    </button>
                    <button type="button" class="btn btn-secondary" data-bs-dismiss="modal">Close</button>
                </div>
            </div>
        </div>
    </div>

    <script src="https://cdnjs.cloudflare.com/ajax/libs/bootstrap/5.3.2/js/bootstrap.bundle.min.js"></script>
<<<<<<< HEAD
    <script src="static/script.js"></script>\n    <script src="static/script_addon.js"></script>
=======
    <script src="static/script.js?v=20250913"></script>
    <script src="static/script_addon.js?v=20250913"></script>
>>>>>>> 3edad4f6
</body>
</html><|MERGE_RESOLUTION|>--- conflicted
+++ resolved
@@ -42,14 +42,11 @@
                         </button>
                     </li>
                     <li class="nav-item">
-<<<<<<< HEAD
-=======
                         <button class="nav-link" id="video-agg-tab" data-bs-toggle="tab" data-bs-target="#video-agg-search">
                             <i class="fas fa-list-ol me-2"></i>Top-k Video
                         </button>
                     </li>
                     <li class="nav-item">
->>>>>>> 3edad4f6
                         <button class="nav-link" id="debug-tab" data-bs-toggle="tab" data-bs-target="#debug-panel">
                             <i class="fas fa-bug me-2"></i>Debug TRAKE
                         </button>
@@ -266,8 +263,6 @@
                         </div>
                     </div>
 
-<<<<<<< HEAD
-=======
                     <!-- Top-k Video Aggregator -->
                     <div class="tab-pane fade" id="video-agg-search">
                         <div class="row g-3 mb-4">
@@ -321,7 +316,6 @@
                         </div>
                     </div>
 
->>>>>>> 3edad4f6
                     <!-- Debug Panel -->
                     <div class="tab-pane fade" id="debug-panel">
                         <!-- Debug Controls -->
@@ -516,11 +510,7 @@
     </div>
 
     <script src="https://cdnjs.cloudflare.com/ajax/libs/bootstrap/5.3.2/js/bootstrap.bundle.min.js"></script>
-<<<<<<< HEAD
-    <script src="static/script.js"></script>\n    <script src="static/script_addon.js"></script>
-=======
     <script src="static/script.js?v=20250913"></script>
     <script src="static/script_addon.js?v=20250913"></script>
->>>>>>> 3edad4f6
 </body>
 </html>